--- conflicted
+++ resolved
@@ -76,16 +76,11 @@
 
 	res := new(proto.NextResponse)
 	pipeline, err := s.peer.Next(c, filter)
-<<<<<<< HEAD
 	if err != nil {
 		return res, err
 	}
 	if pipeline == nil {
 		return res, status.Error(codes.Unavailable, "no pipeline available")
-=======
-	if err != nil || pipeline == nil {
-		return res, err
->>>>>>> 5a2a4bd5
 	}
 
 	res.Workflow = new(proto.Workflow)
