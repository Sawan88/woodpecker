--- conflicted
+++ resolved
@@ -24,19 +24,6 @@
 
 // Woodpecker Server Service
 service Woodpecker {
-<<<<<<< HEAD
-  rpc Version       (Empty)                returns (VersionResponse) {}
-  rpc Next          (NextRequest)          returns (NextResponse) {}
-  rpc Init          (InitRequest)          returns (Empty) {}
-  rpc Wait          (WaitRequest)          returns (Empty) {}
-  rpc Done          (DoneRequest)          returns (Empty) {}
-  rpc Extend        (ExtendRequest)        returns (Empty) {}
-  rpc Update        (UpdateRequest)        returns (Empty) {}
-  rpc Log           (LogRequest)           returns (Empty) {}
-  rpc RegisterAgent (RegisterAgentRequest) returns (RegisterAgentResponse) {}
-  rpc ReportHealth  (ReportHealthRequest)  returns (Empty) {}
-  rpc TaintAgent    (Empty)                returns (Empty) {}
-=======
   rpc Version         (Empty)                returns (VersionResponse) {}
   rpc Next            (NextRequest)          returns (NextResponse) {}
   rpc Init            (InitRequest)          returns (Empty) {}
@@ -48,7 +35,7 @@
   rpc RegisterAgent   (RegisterAgentRequest) returns (RegisterAgentResponse) {}
   rpc UnregisterAgent (Empty)                returns (Empty) {}
   rpc ReportHealth    (ReportHealthRequest)  returns (Empty) {}
->>>>>>> 5a2a4bd5
+  rpc TaintAgent    (Empty)                returns (Empty) {}
 }
 
 //
