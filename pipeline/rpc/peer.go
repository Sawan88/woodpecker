// Copyright 2021 Woodpecker Authors
// Copyright 2011 Drone.IO Inc.
//
// Licensed under the Apache License, Version 2.0 (the "License");
// you may not use this file except in compliance with the License.
// You may obtain a copy of the License at
//
//      http://www.apache.org/licenses/LICENSE-2.0
//
// Unless required by applicable law or agreed to in writing, software
// distributed under the License is distributed on an "AS IS" BASIS,
// WITHOUT WARRANTIES OR CONDITIONS OF ANY KIND, either express or implied.
// See the License for the specific language governing permissions and
// limitations under the License.

package rpc

import (
	"context"

	backend "go.woodpecker-ci.org/woodpecker/v2/pipeline/backend/types"
)

type (
	// Filter defines filters for fetching items from the queue.
	Filter struct {
		Labels map[string]string `json:"labels"`
	}

	// State defines the step state.
	State struct {
		StepUUID string `json:"step_uuid"`
		Exited   bool   `json:"exited"`
		ExitCode int    `json:"exit_code"`
		Started  int64  `json:"started"`
		Finished int64  `json:"finished"`
		Error    string `json:"error"`
	}

	// Workflow defines the workflow execution details.
	Workflow struct {
		ID      string          `json:"id"`
		Config  *backend.Config `json:"config"`
		Timeout int64           `json:"timeout"`
	}

	Version struct {
		GrpcVersion   int32  `json:"grpc_version,omitempty"`
		ServerVersion string `json:"server_version,omitempty"`
	}
)

// Peer defines a peer-to-peer connection.
type Peer interface {
	// Version returns the server- & grpc-version
	Version(ctx context.Context) (*Version, error)

<<<<<<< HEAD
	// Next returns the next pipeline in the queue.
	Next(ctx context.Context, f Filter) (*Pipeline, error)

	// Wait blocks until the pipeline is complete.
	Wait(ctx context.Context, id string) error

	// Init signals the pipeline is initialized.
	Init(ctx context.Context, id string, state State) error

	// Done signals the pipeline is complete.
	Done(ctx context.Context, id string, state State) error

	// Extend extends the pipeline deadline
	Extend(ctx context.Context, id string) error

	// Update updates the pipeline state.
	Update(ctx context.Context, id string, state State) error

	// Log writes the pipeline log entry.
	Log(ctx context.Context, logEntry *LogEntry) error
=======
	// Next returns the next workflow in the queue
	Next(c context.Context, f Filter) (*Workflow, error)

	// Wait blocks until the workflow is complete
	Wait(c context.Context, id string) error

	// Init signals the step is initialized
	Init(c context.Context, id string, state State) error

	// Done signals the step is complete
	Done(c context.Context, id string, state State) error

	// Extend extends the workflow deadline
	Extend(c context.Context, id string) error

	// Update updates the step state
	Update(c context.Context, id string, state State) error

	// Log writes the workflow log entry
	Log(c context.Context, logEntry *LogEntry) error
>>>>>>> 5a2a4bd5

	// RegisterAgent register our agent to the server
	RegisterAgent(ctx context.Context, platform, backend, version string, capacity int) (int64, error)

	// UnregisterAgent unregister our agent from the server
	UnregisterAgent(ctx context.Context) error

	// ReportHealth reports health status of the agent to the server
	ReportHealth(ctx context.Context) error

	// TaintAgent applies a taint to the agent (set no_schedule)
	TaintAgent(ctx context.Context) error
}<|MERGE_RESOLUTION|>--- conflicted
+++ resolved
@@ -55,28 +55,6 @@
 	// Version returns the server- & grpc-version
 	Version(ctx context.Context) (*Version, error)
 
-<<<<<<< HEAD
-	// Next returns the next pipeline in the queue.
-	Next(ctx context.Context, f Filter) (*Pipeline, error)
-
-	// Wait blocks until the pipeline is complete.
-	Wait(ctx context.Context, id string) error
-
-	// Init signals the pipeline is initialized.
-	Init(ctx context.Context, id string, state State) error
-
-	// Done signals the pipeline is complete.
-	Done(ctx context.Context, id string, state State) error
-
-	// Extend extends the pipeline deadline
-	Extend(ctx context.Context, id string) error
-
-	// Update updates the pipeline state.
-	Update(ctx context.Context, id string, state State) error
-
-	// Log writes the pipeline log entry.
-	Log(ctx context.Context, logEntry *LogEntry) error
-=======
 	// Next returns the next workflow in the queue
 	Next(c context.Context, f Filter) (*Workflow, error)
 
@@ -97,7 +75,6 @@
 
 	// Log writes the workflow log entry
 	Log(c context.Context, logEntry *LogEntry) error
->>>>>>> 5a2a4bd5
 
 	// RegisterAgent register our agent to the server
 	RegisterAgent(ctx context.Context, platform, backend, version string, capacity int) (int64, error)
